# coding=utf-8
# Copyright 2018 The Google AI Language Team Authors and The HuggingFace Inc. team.
# Copyright (c) 2018, NVIDIA CORPORATION.  All rights reserved.
#
# Licensed under the Apache License, Version 2.0 (the "License");
# you may not use this file except in compliance with the License.
# You may obtain a copy of the License at
#
#     http://www.apache.org/licenses/LICENSE-2.0
#
# Unless required by applicable law or agreed to in writing, software
# distributed under the License is distributed on an "AS IS" BASIS,
# WITHOUT WARRANTIES OR CONDITIONS OF ANY KIND, either express or implied.
# See the License for the specific language governing permissions and
# limitations under the License.
""" Configuration base class and utilities."""


import copy
import json
import os
import re
import warnings
from typing import Any, Dict, List, Optional, Tuple, Union

from packaging import version

from requests import HTTPError

from . import __version__
from .dynamic_module_utils import custom_object_save
from .file_utils import (
    CONFIG_NAME,
    EntryNotFoundError,
    PushToHubMixin,
    RepositoryNotFoundError,
    RevisionNotFoundError,
    cached_path,
    copy_func,
    hf_bucket_url,
    is_offline_mode,
    is_remote_url,
    is_torch_available,
)
from .utils import logging


logger = logging.get_logger(__name__)

_re_configuration_file = re.compile(r"config\.(.*)\.json")


class PretrainedConfig(PushToHubMixin):
    r"""
    Base class for all configuration classes. Handles a few parameters common to all models' configurations as well as
    methods for loading/downloading/saving configurations.

    <Tip>

    A configuration file can be loaded and saved to disk. Loading the configuration file and using this file to
    initialize a model does **not** load the model weights. It only affects the model's configuration.

    </Tip>

    Class attributes (overridden by derived classes):

    - **model_type** (`str`) -- An identifier for the model type, serialized into the JSON file, and used to recreate
      the correct object in [`~transformers.AutoConfig`].
    - **is_composition** (`bool`) -- Whether the config class is composed of multiple sub-configs. In this case the
      config has to be initialized from two or more configs of type [`~transformers.PretrainedConfig`] like:
      [`~transformers.EncoderDecoderConfig`] or [`~RagConfig`].
    - **keys_to_ignore_at_inference** (`List[str]`) -- A list of keys to ignore by default when looking at dictionary
      outputs of the model during inference.
    - **attribute_map** (`Dict[str, str]`) -- A dict that maps model specific attribute names to the standardized
      naming of attributes.

    Common attributes (present in all subclasses):

    - **vocab_size** (`int`) -- The number of tokens in the vocabulary, which is also the first dimension of the
      embeddings matrix (this attribute may be missing for models that don't have a text modality like ViT).
    - **hidden_size** (`int`) -- The hidden size of the model.
    - **num_attention_heads** (`int`) -- The number of attention heads used in the multi-head attention layers of the
      model.
    - **num_hidden_layers** (`int`) -- The number of blocks in the model.

    Arg:
        name_or_path (`str`, *optional*, defaults to `""`):
            Store the string that was passed to [`PreTrainedModel.from_pretrained`] or
            [`TFPreTrainedModel.from_pretrained`] as `pretrained_model_name_or_path` if the configuration was created
            with such a method.
        output_hidden_states (`bool`, *optional*, defaults to `False`):
            Whether or not the model should return all hidden-states.
        output_attentions (`bool`, *optional*, defaults to `False`):
            Whether or not the model should returns all attentions.
        return_dict (`bool`, *optional*, defaults to `True`):
            Whether or not the model should return a [`~transformers.file_utils.ModelOutput`] instead of a plain tuple.
        is_encoder_decoder (`bool`, *optional*, defaults to `False`):
            Whether the model is used as an encoder/decoder or not.
        is_decoder (`bool`, *optional*, defaults to `False`):
            Whether the model is used as decoder or not (in which case it's used as an encoder).
        cross_attention_hidden_size** (`bool`, *optional*):
            The hidden size of the cross-attention layer in case the model is used as a decoder in an encoder-decoder
            setting and the cross-attention hidden dimension differs from `self.config.hidden_size`.
        add_cross_attention (`bool`, *optional*, defaults to `False`):
            Whether cross-attention layers should be added to the model. Note, this option is only relevant for models
            that can be used as decoder models within the [`EncoderDecoderModel`] class, which consists of all models
            in `AUTO_MODELS_FOR_CAUSAL_LM`.
        tie_encoder_decoder (`bool`, *optional*, defaults to `False`):
            Whether all encoder weights should be tied to their equivalent decoder weights. This requires the encoder
            and decoder model to have the exact same parameter names.
        prune_heads (`Dict[int, List[int]]`, *optional*, defaults to `{}`):
            Pruned heads of the model. The keys are the selected layer indices and the associated values, the list of
            heads to prune in said layer.

            For instance `{1: [0, 2], 2: [2, 3]}` will prune heads 0 and 2 on layer 1 and heads 2 and 3 on layer 2.
        chunk_size_feed_forward (`int`, *optional*, defaults to `0`):
            The chunk size of all feed forward layers in the residual attention blocks. A chunk size of `0` means that
            the feed forward layer is not chunked. A chunk size of n means that the feed forward layer processes `n` <
            sequence_length embeddings at a time. For more information on feed forward chunking, see [How does Feed
            Forward Chunking work?](../glossary.html#feed-forward-chunking).

        > Parameters for sequence generation

        max_length (`int`, *optional*, defaults to 20):
            Maximum length that will be used by default in the `generate` method of the model.
        min_length (`int`, *optional*, defaults to 10):
            Minimum length that will be used by default in the `generate` method of the model.
        do_sample (`bool`, *optional*, defaults to `False`):
            Flag that will be used by default in the `generate` method of the model. Whether or not to use sampling ;
            use greedy decoding otherwise.
        early_stopping (`bool`, *optional*, defaults to `False`):
            Flag that will be used by default in the `generate` method of the model. Whether to stop the beam search
            when at least `num_beams` sentences are finished per batch or not.
        num_beams (`int`, *optional*, defaults to 1):
            Number of beams for beam search that will be used by default in the `generate` method of the model. 1 means
            no beam search.
        num_beam_groups (`int`, *optional*, defaults to 1):
            Number of groups to divide `num_beams` into in order to ensure diversity among different groups of beams
            that will be used by default in the `generate` method of the model. 1 means no group beam search.
        diversity_penalty (`float`, *optional*, defaults to 0.0):
            Value to control diversity for group beam search. that will be used by default in the `generate` method of
            the model. 0 means no diversity penalty. The higher the penalty, the more diverse are the outputs.
        temperature (`float`, *optional*, defaults to 1):
            The value used to module the next token probabilities that will be used by default in the `generate` method
            of the model. Must be strictly positive.
        top_k (`int`, *optional*, defaults to 50):
            Number of highest probability vocabulary tokens to keep for top-k-filtering that will be used by default in
            the `generate` method of the model.
        top_p (`float`, *optional*, defaults to 1):
            Value that will be used by default in the `generate` method of the model for `top_p`. If set to float < 1,
            only the most probable tokens with probabilities that add up to `top_p` or higher are kept for generation.
        repetition_penalty (`float`, *optional*, defaults to 1):
            Parameter for repetition penalty that will be used by default in the `generate` method of the model. 1.0
            means no penalty.
        length_penalty (`float`, *optional*, defaults to 1):
            Exponential penalty to the length that will be used by default in the `generate` method of the model.
        no_repeat_ngram_size (`int`, *optional*, defaults to 0) -- Value that will be used by default in the
            `generate` method of the model for `no_repeat_ngram_size`. If set to int > 0, all ngrams of that size can
            only occur once.
        encoder_no_repeat_ngram_size (`int`, *optional*, defaults to 0) -- Value that will be used by
            default in the `generate` method of the model for `encoder_no_repeat_ngram_size`. If set to int > 0, all
            ngrams of that size that occur in the `encoder_input_ids` cannot occur in the `decoder_input_ids`.
        bad_words_ids (`List[int]`, *optional*):
            List of token ids that are not allowed to be generated that will be used by default in the `generate`
            method of the model. In order to get the tokens of the words that should not appear in the generated text,
            use `tokenizer.encode(bad_word, add_prefix_space=True)`.
        num_return_sequences (`int`, *optional*, defaults to 1):
            Number of independently computed returned sequences for each element in the batch that will be used by
            default in the `generate` method of the model.
        output_scores (`bool`, *optional*, defaults to `False`):
            Whether the model should return the logits when used for generation.
        return_dict_in_generate (`bool`, *optional*, defaults to `False`):
            Whether the model should return a [`~transformers.file_utils.ModelOutput`] instead of a `torch.LongTensor`.
        forced_bos_token_id (`int`, *optional*):
            The id of the token to force as the first generated token after the `decoder_start_token_id`. Useful for
            multilingual models like [mBART](../model_doc/mbart) where the first generated token needs to be the target
            language token.
        forced_eos_token_id (`int`, *optional*):
            The id of the token to force as the last generated token when `max_length` is reached.
        remove_invalid_values (`bool`, *optional*):
            Whether to remove possible _nan_ and _inf_ outputs of the model to prevent the generation method to crash.
            Note that using `remove_invalid_values` can slow down generation.

        > Parameters for fine-tuning tasks

        architectures (`List[str]`, *optional*):
            Model architectures that can be used with the model pretrained weights.
        finetuning_task (`str`, *optional*):
            Name of the task used to fine-tune the model. This can be used when converting from an original (TensorFlow
            or PyTorch) checkpoint.
        id2label (`Dict[int, str]`, *optional*):
            A map from index (for instance prediction index, or target index) to label.
        label2id (`Dict[str, int]`, *optional*): A map from label to index for the model.
        num_labels (`int`, *optional*):
            Number of labels to use in the last layer added to the model, typically for a classification task.
        task_specific_params (`Dict[str, Any]`, *optional*):
            Additional keyword arguments to store for the current task.
        problem_type (`str`, *optional*):
            Problem type for `XxxForSequenceClassification` models. Can be one of `"regression"`,
            `"single_label_classification"` or `"multi_label_classification"`.

        > Parameters linked to the tokenizer

        tokenizer_class (`str`, *optional*):
            The name of the associated tokenizer class to use (if none is set, will use the tokenizer associated to the
            model by default).
        prefix (`str`, *optional*):
            A specific prompt that should be added at the beginning of each text before calling the model.
        bos_token_id (`int`, *optional*): The id of the _beginning-of-stream_ token.
        pad_token_id (`int`, *optional*): The id of the _padding_ token.
        eos_token_id (`int`, *optional*): The id of the _end-of-stream_ token.
        decoder_start_token_id (`int`, *optional*):
            If an encoder-decoder model starts decoding with a different token than _bos_, the id of that token.
        sep_token_id (`int`, *optional*): The id of the _separation_ token.

        > PyTorch specific parameters

        torchscript (`bool`, *optional*, defaults to `False`):
            Whether or not the model should be used with Torchscript.
        tie_word_embeddings (`bool`, *optional*, defaults to `True`):
            Whether the model's input and output word embeddings should be tied. Note that this is only relevant if the
            model has a output word embedding layer.
        torch_dtype (`str`, *optional*):
            The `dtype` of the weights. This attribute can be used to initialize the model to a non-default `dtype`
            (which is normally `float32`) and thus allow for optimal storage allocation. For example, if the saved
            model is `float16`, ideally we want to load it back using the minimal amount of memory needed to load
            `float16` weights. Since the config object is stored in plain text, this attribute contains just the
            floating type string without the `torch.` prefix. For example, for `torch.float16` ``torch_dtype` is the
            `"float16"` string.

            This attribute is currently not being used during model loading time, but this may change in the future
            versions. But we can already start preparing for the future by saving the dtype with save_pretrained.

        > TensorFlow specific parameters

        use_bfloat16 (`bool`, *optional*, defaults to `False`):
            Whether or not the model should use BFloat16 scalars (only used by some TensorFlow models).
    """
    model_type: str = ""
    is_composition: bool = False
    attribute_map: Dict[str, str] = {}
    _auto_class: Optional[str] = None

    def __setattr__(self, key, value):
        if key in super().__getattribute__("attribute_map"):
            key = super().__getattribute__("attribute_map")[key]
        super().__setattr__(key, value)

    def __getattribute__(self, key):
        if key != "attribute_map" and key in super().__getattribute__("attribute_map"):
            key = super().__getattribute__("attribute_map")[key]
        return super().__getattribute__(key)

    def __init__(self, **kwargs):
        # Attributes with defaults
        self.return_dict = kwargs.pop("return_dict", True)
        self.output_hidden_states = kwargs.pop("output_hidden_states", False)
        self.output_attentions = kwargs.pop("output_attentions", False)
        self.torchscript = kwargs.pop("torchscript", False)  # Only used by PyTorch models
        self.torch_dtype = kwargs.pop("torch_dtype", None)  # Only used by PyTorch models
        self.use_bfloat16 = kwargs.pop("use_bfloat16", False)
        self.pruned_heads = kwargs.pop("pruned_heads", {})
        self.tie_word_embeddings = kwargs.pop(
            "tie_word_embeddings", True
        )  # Whether input and output word embeddings should be tied for all MLM, LM and Seq2Seq models.

        # Is decoder is used in encoder-decoder models to differentiate encoder from decoder
        self.is_encoder_decoder = kwargs.pop("is_encoder_decoder", False)
        self.is_decoder = kwargs.pop("is_decoder", False)
        self.cross_attention_hidden_size = kwargs.pop("cross_attention_hidden_size", None)
        self.add_cross_attention = kwargs.pop("add_cross_attention", False)
        self.tie_encoder_decoder = kwargs.pop("tie_encoder_decoder", False)

        # Parameters for sequence generation
        self.max_length = kwargs.pop("max_length", 20)
        self.min_length = kwargs.pop("min_length", 0)
        self.do_sample = kwargs.pop("do_sample", False)
        self.early_stopping = kwargs.pop("early_stopping", False)
        self.num_beams = kwargs.pop("num_beams", 1)
        self.num_beam_groups = kwargs.pop("num_beam_groups", 1)
        self.diversity_penalty = kwargs.pop("diversity_penalty", 0.0)
        self.temperature = kwargs.pop("temperature", 1.0)
        self.top_k = kwargs.pop("top_k", 50)
        self.top_p = kwargs.pop("top_p", 1.0)
        self.typical_p = kwargs.pop("typical_p", 1.0)
        self.repetition_penalty = kwargs.pop("repetition_penalty", 1.0)
        self.length_penalty = kwargs.pop("length_penalty", 1.0)
        self.no_repeat_ngram_size = kwargs.pop("no_repeat_ngram_size", 0)
        self.encoder_no_repeat_ngram_size = kwargs.pop("encoder_no_repeat_ngram_size", 0)
        self.bad_words_ids = kwargs.pop("bad_words_ids", None)
        self.num_return_sequences = kwargs.pop("num_return_sequences", 1)
        self.chunk_size_feed_forward = kwargs.pop("chunk_size_feed_forward", 0)
        self.output_scores = kwargs.pop("output_scores", False)
        self.return_dict_in_generate = kwargs.pop("return_dict_in_generate", False)
        self.forced_bos_token_id = kwargs.pop("forced_bos_token_id", None)
        self.forced_eos_token_id = kwargs.pop("forced_eos_token_id", None)
        self.remove_invalid_values = kwargs.pop("remove_invalid_values", False)

        # Fine-tuning task arguments
        self.architectures = kwargs.pop("architectures", None)
        self.finetuning_task = kwargs.pop("finetuning_task", None)
        self.id2label = kwargs.pop("id2label", None)
        self.label2id = kwargs.pop("label2id", None)
        if self.id2label is not None:
            kwargs.pop("num_labels", None)
            self.id2label = dict((int(key), value) for key, value in self.id2label.items())
            # Keys are always strings in JSON so convert ids to int here.
        else:
            self.num_labels = kwargs.pop("num_labels", 2)

        if self.torch_dtype is not None and isinstance(self.torch_dtype, str):
            # we will start using self.torch_dtype in v5, but to be consistent with
            # from_pretrained's torch_dtype arg convert it to an actual torch.dtype object
            if is_torch_available():
                import torch

                self.torch_dtype = getattr(torch, self.torch_dtype)

        # Tokenizer arguments TODO: eventually tokenizer and models should share the same config
        self.tokenizer_class = kwargs.pop("tokenizer_class", None)
        self.prefix = kwargs.pop("prefix", None)
        self.bos_token_id = kwargs.pop("bos_token_id", None)
        self.pad_token_id = kwargs.pop("pad_token_id", None)
        self.eos_token_id = kwargs.pop("eos_token_id", None)
        self.sep_token_id = kwargs.pop("sep_token_id", None)

        self.decoder_start_token_id = kwargs.pop("decoder_start_token_id", None)

        # task specific arguments
        self.task_specific_params = kwargs.pop("task_specific_params", None)

        # regression / multi-label classification
        self.problem_type = kwargs.pop("problem_type", None)
        allowed_problem_types = ("regression", "single_label_classification", "multi_label_classification")
        if self.problem_type is not None and self.problem_type not in allowed_problem_types:
            raise ValueError(
                f"The config parameter `problem_type` was not understood: received {self.problem_type} "
                "but only 'regression', 'single_label_classification' and 'multi_label_classification' are valid."
            )

        # TPU arguments
        if kwargs.pop("xla_device", None) is not None:
            logger.warning(
                "The `xla_device` argument has been deprecated in v4.4.0 of Transformers. It is ignored and you can "
                "safely remove it from your `config.json` file."
            )

        # Name or path to the pretrained checkpoint
        self._name_or_path = str(kwargs.pop("name_or_path", ""))

        # Drop the transformers version info
        self.transformers_version = kwargs.pop("transformers_version", None)

        # Deal with gradient checkpointing
        if kwargs.get("gradient_checkpointing", False):
            warnings.warn(
                "Passing `gradient_checkpointing` to a config initialization is deprecated and will be removed in v5 "
                "Transformers. Using `model.gradient_checkpointing_enable()` instead, or if you are using the "
                "`Trainer` API, pass `gradient_checkpointing=True` in your `TrainingArguments`."
            )

        # Additional attributes without default values
        for key, value in kwargs.items():
            try:
                setattr(self, key, value)
            except AttributeError as err:
                logger.error(f"Can't set {key} with value {value} for {self}")
                raise err

    @property
    def name_or_path(self) -> str:
        return getattr(self, "_name_or_path", None)

    @name_or_path.setter
    def name_or_path(self, value):
        self._name_or_path = str(value)  # Make sure that name_or_path is a string (for JSON encoding)

    @property
    def use_return_dict(self) -> bool:
        """
        `bool`: Whether or not return [`~file_utils.ModelOutput`] instead of tuples.
        """
        # If torchscript is set, force `return_dict=False` to avoid jit errors
        return self.return_dict and not self.torchscript

    @property
    def num_labels(self) -> int:
        """
        `int`: The number of labels for classification models.
        """
        return len(self.id2label)

    @num_labels.setter
    def num_labels(self, num_labels: int):
        if not hasattr(self, "id2label") or self.id2label is None or len(self.id2label) != num_labels:
            self.id2label = {i: f"LABEL_{i}" for i in range(num_labels)}
            self.label2id = dict(zip(self.id2label.values(), self.id2label.keys()))

    def save_pretrained(self, save_directory: Union[str, os.PathLike], push_to_hub: bool = False, **kwargs):
        """
        Save a configuration object to the directory `save_directory`, so that it can be re-loaded using the
        [`~PretrainedConfig.from_pretrained`] class method.

        Args:
            save_directory (`str` or `os.PathLike`):
                Directory where the configuration JSON file will be saved (will be created if it does not exist).
            push_to_hub (`bool`, *optional*, defaults to `False`):
                Whether or not to push your model to the Hugging Face model hub after saving it.

                <Tip warning={true}>

                Using `push_to_hub=True` will synchronize the repository you are pushing to with `save_directory`,
                which requires `save_directory` to be a local clone of the repo you are pushing to if it's an existing
                folder. Pass along `temp_dir=True` to use a temporary directory instead.

                </Tip>

            kwargs:
                Additional key word arguments passed along to the [`~file_utils.PushToHubMixin.push_to_hub`] method.
        """
        if os.path.isfile(save_directory):
            raise AssertionError(f"Provided path ({save_directory}) should be a directory, not a file")

        if push_to_hub:
            commit_message = kwargs.pop("commit_message", None)
            repo = self._create_or_get_repo(save_directory, **kwargs)

        os.makedirs(save_directory, exist_ok=True)

        # If we have a custom config, we copy the file defining it in the folder and set the attributes so it can be
        # loaded from the Hub.
        if self._auto_class is not None:
            custom_object_save(self, save_directory, config=self)

        # If we save using the predefined names, we can load using `from_pretrained`
        output_config_file = os.path.join(save_directory, CONFIG_NAME)

        self.to_json_file(output_config_file, use_diff=True)
        logger.info(f"Configuration saved in {output_config_file}")

        if push_to_hub:
            url = self._push_to_hub(repo, commit_message=commit_message)
            logger.info(f"Configuration pushed to the hub in this commit: {url}")

    @classmethod
    def from_pretrained(cls, pretrained_model_name_or_path: Union[str, os.PathLike], **kwargs) -> "PretrainedConfig":
        r"""
        Instantiate a [`PretrainedConfig`] (or a derived class) from a pretrained model configuration.

        Args:
            pretrained_model_name_or_path (`str` or `os.PathLike`):
                This can be either:

                - a string, the *model id* of a pretrained model configuration hosted inside a model repo on
                  huggingface.co. Valid model ids can be located at the root-level, like `bert-base-uncased`, or
                  namespaced under a user or organization name, like `dbmdz/bert-base-german-cased`.
                - a path to a *directory* containing a configuration file saved using the
                  [`~PretrainedConfig.save_pretrained`] method, e.g., `./my_model_directory/`.
                - a path or url to a saved configuration JSON *file*, e.g., `./my_model_directory/configuration.json`.
            cache_dir (`str` or `os.PathLike`, *optional*):
                Path to a directory in which a downloaded pretrained model configuration should be cached if the
                standard cache should not be used.
            force_download (`bool`, *optional*, defaults to `False`):
                Whether or not to force to (re-)download the configuration files and override the cached versions if
                they exist.
            resume_download (`bool`, *optional*, defaults to `False`):
                Whether or not to delete incompletely received file. Attempts to resume the download if such a file
                exists.
            proxies (`Dict[str, str]`, *optional*):
                A dictionary of proxy servers to use by protocol or endpoint, e.g., `{'http': 'foo.bar:3128',
                'http://hostname': 'foo.bar:4012'}.` The proxies are used on each request.
            use_auth_token (`str` or *bool*, *optional*):
                The token to use as HTTP bearer authorization for remote files. If `True`, will use the token generated
                when running `transformers-cli login` (stored in `~/.huggingface`).
            revision(`str`, *optional*, defaults to `"main"`):
                The specific model version to use. It can be a branch name, a tag name, or a commit id, since we use a
                git-based system for storing models and other artifacts on huggingface.co, so `revision` can be any
                identifier allowed by git.
            return_unused_kwargs (`bool`, *optional*, defaults to `False`):
                If `False`, then this function returns just the final configuration object.

                If `True`, then this functions returns a `Tuple(config, unused_kwargs)` where *unused_kwargs* is a
                dictionary consisting of the key/value pairs whose keys are not configuration attributes: i.e., the
                part of `kwargs` which has not been used to update `config` and is otherwise ignored.
            kwargs (`Dict[str, Any]`, *optional*):
                The values in kwargs of any keys which are configuration attributes will be used to override the loaded
                values. Behavior concerning key/value pairs whose keys are *not* configuration attributes is controlled
                by the `return_unused_kwargs` keyword parameter.

        <Tip>

        Passing `use_auth_token=True` is required when you want to use a private model.

        </Tip>

        Returns:
            [`PretrainedConfig`]: The configuration object instantiated from this pretrained model.

        Examples:

        ```python
        # We can't instantiate directly the base class *PretrainedConfig* so let's show the examples on a
        # derived class: BertConfig
        config = BertConfig.from_pretrained(
            "bert-base-uncased"
        )  # Download configuration from huggingface.co and cache.
        config = BertConfig.from_pretrained(
            "./test/saved_model/"
        )  # E.g. config (or model) was saved using *save_pretrained('./test/saved_model/')*
        config = BertConfig.from_pretrained("./test/saved_model/my_configuration.json")
        config = BertConfig.from_pretrained("bert-base-uncased", output_attentions=True, foo=False)
        assert config.output_attentions == True
        config, unused_kwargs = BertConfig.from_pretrained(
            "bert-base-uncased", output_attentions=True, foo=False, return_unused_kwargs=True
        )
        assert config.output_attentions == True
        assert unused_kwargs == {"foo": False}
        ```"""
        config_dict, kwargs = cls.get_config_dict(pretrained_model_name_or_path, **kwargs)
        if "model_type" in config_dict and hasattr(cls, "model_type") and config_dict["model_type"] != cls.model_type:
            logger.warning(
                f"You are using a model of type {config_dict['model_type']} to instantiate a model of type "
                f"{cls.model_type}. This is not supported for all configurations of models and can yield errors."
            )

        return cls.from_dict(config_dict, **kwargs)

    @classmethod
    def get_config_dict(
        cls, pretrained_model_name_or_path: Union[str, os.PathLike], **kwargs
    ) -> Tuple[Dict[str, Any], Dict[str, Any]]:
        """
        From a `pretrained_model_name_or_path`, resolve to a dictionary of parameters, to be used for instantiating a
        [`PretrainedConfig`] using `from_dict`.

        Parameters:
            pretrained_model_name_or_path (`str` or `os.PathLike`):
                The identifier of the pre-trained checkpoint from which we want the dictionary of parameters.

        Returns:
            `Tuple[Dict, Dict]`: The dictionary(ies) that will be used to instantiate the configuration object.

        """
        original_kwargs = copy.deepcopy(kwargs)
        # Get config dict associated with the base config file
        config_dict, kwargs = cls._get_config_dict(pretrained_model_name_or_path, **kwargs)

        # That config file may point us toward another config file to use.
        if "configuration_files" in config_dict:
            configuration_file = get_configuration_file(config_dict["configuration_files"])
            config_dict, kwargs = cls._get_config_dict(
                pretrained_model_name_or_path, _configuration_file=configuration_file, **original_kwargs
            )

        return config_dict, kwargs

    @classmethod
    def _get_config_dict(
        cls, pretrained_model_name_or_path: Union[str, os.PathLike], **kwargs
    ) -> Tuple[Dict[str, Any], Dict[str, Any]]:
        cache_dir = kwargs.pop("cache_dir", None)
        force_download = kwargs.pop("force_download", False)
        resume_download = kwargs.pop("resume_download", False)
        proxies = kwargs.pop("proxies", None)
        use_auth_token = kwargs.pop("use_auth_token", None)
        local_files_only = kwargs.pop("local_files_only", False)
        revision = kwargs.pop("revision", None)
        from_pipeline = kwargs.pop("_from_pipeline", None)
        from_auto_class = kwargs.pop("_from_auto", False)

        user_agent = {"file_type": "config", "from_auto_class": from_auto_class}
        if from_pipeline is not None:
            user_agent["using_pipeline"] = from_pipeline

        if is_offline_mode() and not local_files_only:
            logger.info("Offline mode: forcing local_files_only=True")
            local_files_only = True

        pretrained_model_name_or_path = str(pretrained_model_name_or_path)
        if os.path.isfile(pretrained_model_name_or_path) or is_remote_url(pretrained_model_name_or_path):
            config_file = pretrained_model_name_or_path
        else:
            configuration_file = kwargs.pop("_configuration_file", CONFIG_NAME)

            if os.path.isdir(pretrained_model_name_or_path):
                config_file = os.path.join(pretrained_model_name_or_path, configuration_file)
            else:
                config_file = hf_bucket_url(
                    pretrained_model_name_or_path, filename=configuration_file, revision=revision, mirror=None
                )

        try:
            # Load from URL or cache if already cached
            resolved_config_file = cached_path(
                config_file,
                cache_dir=cache_dir,
                force_download=force_download,
                proxies=proxies,
                resume_download=resume_download,
                local_files_only=local_files_only,
                use_auth_token=use_auth_token,
                user_agent=user_agent,
            )

        except RepositoryNotFoundError:
            raise EnvironmentError(
                f"{pretrained_model_name_or_path} is not a local folder and is not a valid model identifier listed on "
                "'https://huggingface.co/models'\nIf this is a private repository, make sure to pass a token having "
                "permission to this repo with `use_auth_token` or log in with `huggingface-cli login` and pass "
                "`use_auth_token=True`."
            )
        except RevisionNotFoundError:
            raise EnvironmentError(
                f"{revision} is not a valid git identifier (branch name, tag name or commit id) that exists for this "
                f"model name. Check the model page at 'https://huggingface.co/{pretrained_model_name_or_path}' for "
                "available revisions."
            )
        except EntryNotFoundError:
            raise EnvironmentError(
                f"{pretrained_model_name_or_path} does not appear to have a file named {configuration_file}."
            )
        except HTTPError:
            raise EnvironmentError(
                "We couldn't connect to 'https://huggingface.co/' to load this model and it looks like "
                f"{pretrained_model_name_or_path} is not the path to a directory conaining a {configuration_file} "
                "file.\nCheckout your internet connection or see how to run the library in offline mode at "
                "'https://huggingface.co/docs/transformers/installation#offline-mode'."
            )
        except EnvironmentError:
            raise EnvironmentError(
                f"Can't load config for '{pretrained_model_name_or_path}'. If you were trying to load it from "
                "'https://huggingface.co/models', make sure you don't have a local directory with the same name. "
                f"Otherwise, make sure '{pretrained_model_name_or_path}' is the correct path to a directory "
                f"containing a {configuration_file} file"
            )

        try:
            # Load config dict
            config_dict = cls._dict_from_json_file(resolved_config_file)
        except (json.JSONDecodeError, UnicodeDecodeError):
            raise EnvironmentError(
                f"It looks like the config file at '{resolved_config_file}' is not a valid JSON file."
            )

        if resolved_config_file == config_file:
            logger.info(f"loading configuration file {config_file}")
        else:
            logger.info(f"loading configuration file {config_file} from cache at {resolved_config_file}")

        return config_dict, kwargs

    @classmethod
    def from_dict(cls, config_dict: Dict[str, Any], **kwargs) -> "PretrainedConfig":
        """
        Instantiates a [`PretrainedConfig`] from a Python dictionary of parameters.

        Args:
            config_dict (`Dict[str, Any]`):
                Dictionary that will be used to instantiate the configuration object. Such a dictionary can be
                retrieved from a pretrained checkpoint by leveraging the [`~PretrainedConfig.get_config_dict`] method.
            kwargs (`Dict[str, Any]`):
                Additional parameters from which to initialize the configuration object.

        Returns:
            [`PretrainedConfig`]: The configuration object instantiated from those parameters.
        """
        return_unused_kwargs = kwargs.pop("return_unused_kwargs", False)

        config = cls(**config_dict)

        if hasattr(config, "pruned_heads"):
            config.pruned_heads = dict((int(key), value) for key, value in config.pruned_heads.items())

        # Update config with kwargs if needed
        to_remove = []
        for key, value in kwargs.items():
            if hasattr(config, key):
                setattr(config, key, value)
                if key != "torch_dtype":
                    to_remove.append(key)
        for key in to_remove:
            kwargs.pop(key, None)

        logger.info(f"Model config {config}")
        if return_unused_kwargs:
            return config, kwargs
        else:
            return config

    @classmethod
    def from_json_file(cls, json_file: Union[str, os.PathLike]) -> "PretrainedConfig":
        """
        Instantiates a [`PretrainedConfig`] from the path to a JSON file of parameters.

        Args:
            json_file (`str` or `os.PathLike`):
                Path to the JSON file containing the parameters.

        Returns:
            [`PretrainedConfig`]: The configuration object instantiated from that JSON file.

        """
        config_dict = cls._dict_from_json_file(json_file)
        return cls(**config_dict)

    @classmethod
    def _dict_from_json_file(cls, json_file: Union[str, os.PathLike]):
        with open(json_file, "r", encoding="utf-8") as reader:
            text = reader.read()
        return json.loads(text)

    def __eq__(self, other):
        return self.__dict__ == other.__dict__

    def __repr__(self):
        return f"{self.__class__.__name__} {self.to_json_string()}"

    def to_diff_dict(self) -> Dict[str, Any]:
        """
        Removes all attributes from config which correspond to the default config attributes for better readability and
        serializes to a Python dictionary.

        Returns:
            `Dict[str, Any]`: Dictionary of all the attributes that make up this configuration instance,
        """
        config_dict = self.to_dict()

        # get the default config dict
        default_config_dict = PretrainedConfig().to_dict()

        # get class specific config dict
        class_config_dict = self.__class__().to_dict() if not self.is_composition else {}

        serializable_config_dict = {}

        # only serialize values that differ from the default config
        for key, value in config_dict.items():
            if (
                key not in default_config_dict
                or key == "transformers_version"
                or value != default_config_dict[key]
                or (key in class_config_dict and value != class_config_dict[key])
            ):
                serializable_config_dict[key] = value

        self.dict_torch_dtype_to_str(serializable_config_dict)

        return serializable_config_dict

    def to_dict(self) -> Dict[str, Any]:
        """
        Serializes this instance to a Python dictionary.

        Returns:
            `Dict[str, Any]`: Dictionary of all the attributes that make up this configuration instance.
        """
        output = copy.deepcopy(self.__dict__)
        if hasattr(self.__class__, "model_type"):
            output["model_type"] = self.__class__.model_type
        if "_auto_class" in output:
            del output["_auto_class"]

        # Transformers version when serializing the model
        output["transformers_version"] = __version__

        self.dict_torch_dtype_to_str(output)

        return output

    def to_json_string(self, use_diff: bool = True) -> str:
        """
        Serializes this instance to a JSON string.

        Args:
            use_diff (`bool`, *optional*, defaults to `True`):
                If set to `True`, only the difference between the config instance and the default `PretrainedConfig()`
                is serialized to JSON string.

        Returns:
            `str`: String containing all the attributes that make up this configuration instance in JSON format.
        """
        if use_diff is True:
            config_dict = self.to_diff_dict()
        else:
            config_dict = self.to_dict()
        return json.dumps(config_dict, indent=2, sort_keys=True) + "\n"

    def to_json_file(self, json_file_path: Union[str, os.PathLike], use_diff: bool = True):
        """
        Save this instance to a JSON file.

        Args:
            json_file_path (`str` or `os.PathLike`):
                Path to the JSON file in which this configuration instance's parameters will be saved.
            use_diff (`bool`, *optional*, defaults to `True`):
                If set to `True`, only the difference between the config instance and the default `PretrainedConfig()`
                is serialized to JSON file.
        """
        with open(json_file_path, "w", encoding="utf-8") as writer:
            writer.write(self.to_json_string(use_diff=use_diff))

    def update(self, config_dict: Dict[str, Any]):
        """
        Updates attributes of this class with attributes from `config_dict`.

        Args:
            config_dict (`Dict[str, Any]`): Dictionary of attributes that should be updated for this class.
        """
        for key, value in config_dict.items():
            setattr(self, key, value)

    def update_from_string(self, update_str: str):
        """
        Updates attributes of this class with attributes from `update_str`.

        The expected format is ints, floats and strings as is, and for booleans use `true` or `false`. For example:
        "n_embd=10,resid_pdrop=0.2,scale_attn_weights=false,summary_type=cls_index"

        The keys to change have to already exist in the config object.

        Args:
            update_str (`str`): String with attributes that should be updated for this class.

        """

        d = dict(x.split("=") for x in update_str.split(","))
        for k, v in d.items():
            if not hasattr(self, k):
                raise ValueError(f"key {k} isn't in the original config dict")

            old_v = getattr(self, k)
            if isinstance(old_v, bool):
                if v.lower() in ["true", "1", "y", "yes"]:
                    v = True
                elif v.lower() in ["false", "0", "n", "no"]:
                    v = False
                else:
                    raise ValueError(f"can't derive true or false from {v} (key {k})")
            elif isinstance(old_v, int):
                v = int(v)
            elif isinstance(old_v, float):
                v = float(v)
            elif not isinstance(old_v, str):
                raise ValueError(
                    f"You can only update int, float, bool or string values in the config, got {v} for key {k}"
                )

            setattr(self, k, v)

    def dict_torch_dtype_to_str(self, d: Dict[str, Any]) -> None:
        """
        Checks whether the passed dictionary has a *torch_dtype* key and if it's not None, converts torch.dtype to a
        string of just the type. For example, `torch.float32` get converted into *"float32"* string, which can then be
        stored in the json format.
        """
        if d.get("torch_dtype", None) is not None and not isinstance(d["torch_dtype"], str):
            d["torch_dtype"] = str(d["torch_dtype"]).split(".")[1]

<<<<<<< HEAD
    def __hash__(self) -> int:
        return hash(self.to_json_string())
=======
    @classmethod
    def register_for_auto_class(cls, auto_class="AutoConfig"):
        """
        Register this class with a given auto class. This should only be used for custom configurations as the ones in
        the library are already mapped with `AutoConfig`.

        <Tip warning={true}>

        This API is experimental and may have some slight breaking changes in the next releases.

        </Tip>

        Args:
            auto_class (`str` or `type`, *optional*, defaults to `"AutoConfig"`):
                The auto class to register this new configuration with.
        """
        if not isinstance(auto_class, str):
            auto_class = auto_class.__name__

        import transformers.models.auto as auto_module

        if not hasattr(auto_module, auto_class):
            raise ValueError(f"{auto_class} is not a valid auto class.")

        cls._auto_class = auto_class
>>>>>>> 57882177


def get_configuration_file(configuration_files: List[str]) -> str:
    """
    Get the configuration file to use for this version of transformers.

    Args:
        configuration_files (`List[str]`): The list of available configuration files.

    Returns:
        `str`: The configuration file to use.
    """
    configuration_files_map = {}
    for file_name in configuration_files:
        search = _re_configuration_file.search(file_name)
        if search is not None:
            v = search.groups()[0]
            configuration_files_map[v] = file_name
    available_versions = sorted(configuration_files_map.keys())

    # Defaults to FULL_CONFIGURATION_FILE and then try to look at some newer versions.
    configuration_file = CONFIG_NAME
    transformers_version = version.parse(__version__)
    for v in available_versions:
        if version.parse(v) <= transformers_version:
            configuration_file = configuration_files_map[v]
        else:
            # No point going further since the versions are sorted.
            break

    return configuration_file


PretrainedConfig.push_to_hub = copy_func(PretrainedConfig.push_to_hub)
PretrainedConfig.push_to_hub.__doc__ = PretrainedConfig.push_to_hub.__doc__.format(
    object="config", object_class="AutoConfig", object_files="configuration file"
)<|MERGE_RESOLUTION|>--- conflicted
+++ resolved
@@ -856,10 +856,9 @@
         if d.get("torch_dtype", None) is not None and not isinstance(d["torch_dtype"], str):
             d["torch_dtype"] = str(d["torch_dtype"]).split(".")[1]
 
-<<<<<<< HEAD
     def __hash__(self) -> int:
         return hash(self.to_json_string())
-=======
+        
     @classmethod
     def register_for_auto_class(cls, auto_class="AutoConfig"):
         """
@@ -885,7 +884,6 @@
             raise ValueError(f"{auto_class} is not a valid auto class.")
 
         cls._auto_class = auto_class
->>>>>>> 57882177
 
 
 def get_configuration_file(configuration_files: List[str]) -> str:
